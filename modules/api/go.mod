--- conflicted
+++ resolved
@@ -55,20 +55,12 @@
 	github.com/prometheus/client_model v0.3.0 // indirect
 	github.com/prometheus/common v0.42.0 // indirect
 	github.com/prometheus/procfs v0.10.1 // indirect
-<<<<<<< HEAD
-	golang.org/x/crypto v0.10.0 // indirect
-	golang.org/x/oauth2 v0.9.0 // indirect
-	golang.org/x/sys v0.9.0 // indirect
-	golang.org/x/term v0.9.0 // indirect
-	golang.org/x/text v0.10.0 // indirect
-=======
 	github.com/stretchr/testify v1.8.2 // indirect
 	golang.org/x/crypto v0.11.0 // indirect
 	golang.org/x/oauth2 v0.7.0 // indirect
 	golang.org/x/sys v0.10.0 // indirect
 	golang.org/x/term v0.10.0 // indirect
 	golang.org/x/text v0.11.0 // indirect
->>>>>>> f5170450
 	golang.org/x/time v0.3.0 // indirect
 	golang.org/x/tools v0.9.3 // indirect
 	google.golang.org/appengine v1.6.7 // indirect
